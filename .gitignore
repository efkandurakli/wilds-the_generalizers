__pycache__
build
dist
<<<<<<< HEAD
venv
wilds.egg-info
data
logs
test_faster
paper*
.vscode
*sh
*ipynb
experiences
=======
wilds.egg-info
>>>>>>> 468a9a1b
<|MERGE_RESOLUTION|>--- conflicted
+++ resolved
@@ -1,17 +1,5 @@
 __pycache__
 build
 dist
-<<<<<<< HEAD
 venv
-wilds.egg-info
-data
-logs
-test_faster
-paper*
-.vscode
-*sh
-*ipynb
-experiences
-=======
-wilds.egg-info
->>>>>>> 468a9a1b
+wilds.egg-info