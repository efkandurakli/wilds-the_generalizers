import torch
import torch.nn as nn

from models.layers import Identity
<<<<<<< HEAD
from models.gnn import GINVirtual
from models.code_gpt import GPT2LMHeadLogit, GPT2FeaturizerLMHeadLogit
from transformers import GPT2Tokenizer
from models.CNN_genome import UNet
=======
>>>>>>> 8ad9fa53

def initialize_model(config, d_out, is_featurizer=False):
    """
    Initializes models according to the config
        Args:
            - config (dictionary): config dictionary
            - d_out (int): the dimensionality of the model output
            - is_featurizer (bool): whether to return a model or a (featurizer, classifier) pair that constitutes a model.
        Output:
            If is_featurizer=True:
            - featurizer: a model that outputs feature Tensors of shape (batch_size, ..., feature dimensionality)
            - classifier: a model that takes in feature Tensors and outputs predictions. In most cases, this is a linear layer.

            If is_featurizer=False:
            - model: a model that is equivalent to nn.Sequential(featurizer, classifier)
    """
    if config.model in ('resnet50', 'resnet34', 'resnet18', 'wideresnet50', 'densenet121'):
        if is_featurizer:
            featurizer = initialize_torchvision_model(
                name=config.model,
                d_out=None,
                **config.model_kwargs)
            classifier = nn.Linear(featurizer.d_out, d_out)
            model = (featurizer, classifier)
        else:
            model = initialize_torchvision_model(
                name=config.model,
                d_out=d_out,
                **config.model_kwargs)

    elif 'bert' in config.model:
        if is_featurizer:
            featurizer = initialize_bert_based_model(config, d_out, is_featurizer)
            classifier = nn.Linear(featurizer.d_out, d_out)
            model = (featurizer, classifier)
        else:
            model = initialize_bert_based_model(config, d_out)

    elif config.model == 'resnet18_ms':  # multispectral resnet 18
        from models.resnet_multispectral import ResNet18
        if is_featurizer:
            featurizer = ResNet18(num_classes=None, **config.model_kwargs)
            classifier = nn.Linear(featurizer.d_out, d_out)
            model = (featurizer, classifier)
        else:
            model = ResNet18(num_classes=d_out, **config.model_kwargs)

    elif config.model == 'gin-virtual':
        from models.gnn import GINVirtual
        if is_featurizer:
            featurizer = GINVirtual(num_tasks=None, **config.model_kwargs)
            classifier = nn.Linear(featurizer.d_out, d_out)
            model = (featurizer, classifier)
        else:
            model = GINVirtual(num_tasks=d_out, **config.model_kwargs)

    elif config.model == 'code-gpt-py':
        from models.code_gpt import GPT2LMHeadLogit, GPT2FeaturizerLMHeadLogit
        from transformers import GPT2Tokenizer
        name = 'microsoft/CodeGPT-small-py'
        tokenizer = GPT2Tokenizer.from_pretrained(name)
        if is_featurizer:
            model = GPT2FeaturizerLMHeadLogit.from_pretrained(name)
            model.resize_token_embeddings(len(tokenizer))
            featurizer = model.transformer
            classifier = model.lm_head
            model = (featurizer, classifier)
        else:
            model = GPT2LMHeadLogit.from_pretrained(name)
            model.resize_token_embeddings(len(tokenizer))

    elif config.model == 'logistic_regression':
        assert not is_featurizer, "Featurizer not supported for logistic regression"
        model = nn.Linear(out_features=d_out, **config.model_kwargs)
<<<<<<< HEAD
    elif config.model == 'unet-seq':
        if is_featurizer:
            featurizer = UNet(num_tasks=None, **config.model_kwargs)
            classifier = nn.Linear(featurizer.d_out, d_out)
            model = (featurizer, classifier)
        else:
            model = UNet(num_tasks=d_out, **config.model_kwargs)
=======

    elif config.model == 'fasterrcnn':
        if is_featurizer: # TODO
            raise NotImplementedError('Featurizer not implemented for detection yet')
        else:
            model = initialize_fasterrcnn_model(config, d_out)
        model.needs_y = True

>>>>>>> 8ad9fa53
    else:
        raise ValueError(f'Model: {config.model} not recognized.')

    # The `needs_y` attribute specifies whether the model's forward function
    # needs to take in both (x, y).
    # If False, Algorithm.process_batch will call model(x).
    # If True, Algorithm.process_batch() will call model(x, y) during training,
    # and model(x, None) during eval.
    if not hasattr(model, 'needs_y'):
        # Sometimes model is a tuple of (featurizer, classifier)
        if isinstance(model, tuple):
            for submodel in model:
                submodel.needs_y = False
        else:
            model.needs_y = False

    return model


def initialize_bert_based_model(config, d_out, is_featurizer=False):
    from models.bert.bert import BertClassifier, BertFeaturizer
    from models.bert.distilbert import DistilBertClassifier, DistilBertFeaturizer

    if config.model == 'bert-base-uncased':
        if is_featurizer:
            model = BertFeaturizer.from_pretrained(config.model, **config.model_kwargs)
        else:
            model = BertClassifier.from_pretrained(
                config.model,
                num_labels=d_out,
                **config.model_kwargs)
    elif config.model == 'distilbert-base-uncased':
        if is_featurizer:
            model = DistilBertFeaturizer.from_pretrained(config.model, **config.model_kwargs)
        else:
            model = DistilBertClassifier.from_pretrained(
                config.model,
                num_labels=d_out,
                **config.model_kwargs)
    else:
        raise ValueError(f'Model: {config.model} not recognized.')
    return model

def initialize_torchvision_model(name, d_out, **kwargs):
    import torchvision

    # get constructor and last layer names
    if name == 'wideresnet50':
        constructor_name = 'wide_resnet50_2'
        last_layer_name = 'fc'
    elif name == 'densenet121':
        constructor_name = name
        last_layer_name = 'classifier'
    elif name in ('resnet50', 'resnet34', 'resnet18'):
        constructor_name = name
        last_layer_name = 'fc'
    else:
        raise ValueError(f'Torchvision model {name} not recognized')
    # construct the default model, which has the default last layer
    constructor = getattr(torchvision.models, constructor_name)
    model = constructor(**kwargs)
    # adjust the last layer
    d_features = getattr(model, last_layer_name).in_features
    if d_out is None:  # want to initialize a featurizer model
        last_layer = Identity(d_features)
        model.d_out = d_features
    else: # want to initialize a classifier for a particular num_classes
        last_layer = nn.Linear(d_features, d_out)
        model.d_out = d_out
    setattr(model, last_layer_name, last_layer)
    return model


def initialize_fasterrcnn_model(config, d_out):

    from models.detection.fasterrcnn import fasterrcnn_resnet50_fpn

    # load a model pre-trained pre-trained on COCO
    model = fasterrcnn_resnet50_fpn(
        pretrained=config.model_kwargs["pretrained_model"],
        pretrained_backbone=config.model_kwargs["pretrained_backbone"],
        num_classes=d_out,
        min_size=config.model_kwargs["min_size"],
        max_size=config.model_kwargs["max_size"]
        )

    return model<|MERGE_RESOLUTION|>--- conflicted
+++ resolved
@@ -2,13 +2,6 @@
 import torch.nn as nn
 
 from models.layers import Identity
-<<<<<<< HEAD
-from models.gnn import GINVirtual
-from models.code_gpt import GPT2LMHeadLogit, GPT2FeaturizerLMHeadLogit
-from transformers import GPT2Tokenizer
-from models.CNN_genome import UNet
-=======
->>>>>>> 8ad9fa53
 
 def initialize_model(config, d_out, is_featurizer=False):
     """
@@ -83,15 +76,14 @@
     elif config.model == 'logistic_regression':
         assert not is_featurizer, "Featurizer not supported for logistic regression"
         model = nn.Linear(out_features=d_out, **config.model_kwargs)
-<<<<<<< HEAD
     elif config.model == 'unet-seq':
+        from models.CNN_genome import UNet
         if is_featurizer:
             featurizer = UNet(num_tasks=None, **config.model_kwargs)
             classifier = nn.Linear(featurizer.d_out, d_out)
             model = (featurizer, classifier)
         else:
             model = UNet(num_tasks=d_out, **config.model_kwargs)
-=======
 
     elif config.model == 'fasterrcnn':
         if is_featurizer: # TODO
@@ -100,7 +92,6 @@
             model = initialize_fasterrcnn_model(config, d_out)
         model.needs_y = True
 
->>>>>>> 8ad9fa53
     else:
         raise ValueError(f'Model: {config.model} not recognized.')
 
